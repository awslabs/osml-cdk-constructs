--- conflicted
+++ resolved
@@ -1,10 +1,6 @@
 {
   "name": "osml-cdk-constructs",
-<<<<<<< HEAD
-  "version": "1.0.10",
-=======
   "version": "1.0.9",
->>>>>>> 67174692
   "license": "MIT",
   "repository": {
     "type": "git",
