--- conflicted
+++ resolved
@@ -1,10 +1,6 @@
 {
   "name": "osml-cdk-constructs",
-<<<<<<< HEAD
-  "version": "1.0.3",
-=======
   "version": "1.0.7",
->>>>>>> feb0d036
   "license": "MIT",
   "repository": {
     "type": "git",
